import type { Express, Request, Response, NextFunction } from "express";
import { createServer, type Server } from "http";
import multer from "multer";
import ical from "ical";
import { WebSocketServer, WebSocket } from "ws";
import cookieParser from "cookie-parser";
import { storage } from "./storage";
import { SECRET } from "./config";
import { 
  insertScheduleSchema, 
  insertUserSchema, 
  insertChatSchema,
  insertMessageSchema,
  registerUserSchema,
  loginUserSchema,
  updateUserProfileSchema,
  addFriendSchema,
  searchUsersSchema,
  type InsertSchedule,
  type RegisterUser,
  type LoginUser,
  type WebSocketMessage
} from "@shared/schema";

// Extend Express session to include user_id
declare module 'express-session' {
  interface SessionData {
    user_id: string;
  }
}

// Authentication middleware to validate session and extract authenticated userId
function requireAuth(req: Request, res: Response, next: NextFunction) {
  if (!req.session?.user_id) {
    logWebSocket('warn', 'Unauthenticated API request attempt', {
      path: req.path,
      method: req.method,
      ip: req.ip
    });
    return res.status(401).json({ error: 'Authentication required - please log in' });
  }
  
  // Attach authenticated userId to request for easy access
  (req as any).authenticatedUserId = req.session.user_id;
  next();
}

// Function to validate session from WebSocket cookies and extract userId
function validateWebSocketSession(request: any): string | null {
  try {
    const cookies = request.headers.cookie;
    if (!cookies) {
      logWebSocket('warn', 'No cookies found in WebSocket connection');
      return null;
    }
    
    // Parse cookies to find session cookie
    const cookieObj: any = {};
    cookies.split(';').forEach((cookie: string) => {
      const parts = cookie.trim().split('=');
      if (parts.length >= 2) {
        const name = parts[0];
        const value = parts.slice(1).join('='); // Handle values with = signs
        cookieObj[name] = decodeURIComponent(value);
      }
    });
    
    // Look for common session cookie names
    const sessionCookie = cookieObj['session'] || cookieObj['connect.sid'] || cookieObj['express:sess'];
    
    if (!sessionCookie) {
      logWebSocket('warn', 'No session cookie found in WebSocket connection', {
        availableCookies: Object.keys(cookieObj)
      });
      return null;
    }
    
    // SIMPLIFIED SESSION VALIDATION:
    // In production, you would properly decode and verify the session signature
    // For now, we'll use a simplified approach where we check if the cookie contains user_id data
    try {
      // Try to extract user_id from session cookie (this is a simplified approach)
      // Real implementation would properly decrypt/verify the signed session cookie
      
      // For this demo, we'll implement a basic validation by checking if there's a valid session structure
      // Since we can't easily decode signed cookies without the exact same configuration,
      // we'll implement a different approach using a header-based validation
      
      return null; // Will require additional implementation for full session decoding
    } catch (error) {
      logWebSocket('warn', 'Failed to parse session cookie', error);
      return null;
    }
  } catch (error) {
    logWebSocket('error', 'Error validating WebSocket session', error);
    return null;
  }
}

// Alternative: Use a simple token-based authentication for WebSocket
// This creates a more secure approach until full session integration is complete
interface AuthToken {
  userId: string;
  timestamp: number;
  signature: string;
}

function generateAuthToken(userId: string): string {
  const crypto = require('crypto');
  const timestamp = Date.now();
  const data = `${userId}:${timestamp}`;
  
  // Use HMAC-SHA256 for secure signatures with unified secret
  const signature = crypto.createHmac('sha256', SECRET).update(data).digest('hex');
  
  return Buffer.from(JSON.stringify({ userId, timestamp, signature })).toString('base64');
}

function validateAuthToken(token: string): string | null {
  try {
    const decoded = JSON.parse(Buffer.from(token, 'base64').toString());
    const { userId, timestamp, signature } = decoded as AuthToken;
    
    // Check if token is expired (24 hours)
    if (Date.now() - timestamp > 24 * 60 * 60 * 1000) {
      return null;
    }
    
    // Verify HMAC-SHA256 signature with unified secret
    const crypto = require('crypto');
    const expectedData = `${userId}:${timestamp}`;
    const expectedSignature = crypto.createHmac('sha256', SECRET).update(expectedData).digest('hex');
    
    if (signature !== expectedSignature) {
      return null;
    }
    
    return userId;
  } catch (error) {
    return null;
  }
}

const upload = multer({
  storage: multer.memoryStorage(),
  limits: {
    fileSize: 5 * 1024 * 1024, // 5MB limit
  },
  fileFilter: (req, file, cb) => {
    if (file.mimetype === 'text/calendar' || file.originalname.endsWith('.ics')) {
      cb(null, true);
    } else {
      cb(new Error('Only .ics files are allowed'));
    }
  }
});

// Helper function to extract day from date
function getDayFromDate(date: Date): string {
  const days = ['sunday', 'monday', 'tuesday', 'wednesday', 'thursday', 'friday', 'saturday'];
  return days[date.getDay()];
}

// Helper function to format time to HH:MM
function formatTime(date: Date): string {
  return date.toTimeString().slice(0, 5);
}

// Helper function to convert RRULE weekday numbers to day names
function convertWeekdayNumbers(byweekday: number[]): string[] {
  const dayNames = ['monday', 'tuesday', 'wednesday', 'thursday', 'friday', 'saturday', 'sunday'];
  return byweekday.map(num => dayNames[num]).filter(Boolean);
}

// Helper function to parse ICS file
function parseICSFile(buffer: Buffer): InsertSchedule[] {
  const icsData = ical.parseICS(buffer.toString());
  const schedules: InsertSchedule[] = [];

  Object.values(icsData).forEach((event: any) => {
    if (event.type === 'VEVENT' && event.start && event.end && event.summary) {
      const startDate = new Date(event.start);
      const endDate = new Date(event.end);
      
      // Extract course code and name from summary
      const summary = event.summary as string;
      let courseCode = '';
      let courseName = summary;
      
      // Try to extract course code after "::" (e.g., "Course Name::15122")
      const colonMatch = summary.match(/^(.+?)::(.+)$/);
      if (colonMatch) {
        const possibleName = colonMatch[1].trim();
        const possibleCode = colonMatch[2].trim();
        
        // Check if the part after :: looks like a course code
        // Patterns supported:
        // - "15122" (numbers only)
        // - "15122A" (numbers + letter)
        // - "15122 A" (numbers + space + letter(s))
        // - "CS 151" (letters + space + numbers)
        // - "CS 151A" (letters + space + numbers + letter)
        if (/^\d+[A-Z]?$/.test(possibleCode) || 
            /^\d+\s+[A-Z]+$/.test(possibleCode) ||
            /^[A-Z]{2,4}\s*\d{3}[A-Z]?$/.test(possibleCode)) {
          
          // Extract just the course number part (remove section letters)
          const codeMatch = possibleCode.match(/^(\d+)/);
          if (codeMatch) {
            courseCode = codeMatch[1]; // Just the numeric part like "10301"
          } else {
            courseCode = possibleCode; // Fallback to full code
          }
          courseName = possibleName;
        }
      } else {
        // Try to extract course code pattern (e.g., "CS 151 - Intro to Programming")
        const codeMatch = summary.match(/^([A-Z]{2,4}\s*\d{3}[A-Z]?)/);
        if (codeMatch) {
          courseCode = codeMatch[1].trim();
          courseName = summary.replace(codeMatch[0], '').replace(/^[\s\-]+/, '').trim();
        }
      }
      
      if (!courseName) {
        courseName = summary;
      }

      // Extract days from RRULE if present
      let days: string[] = [];
      if (event.rrule && event.rrule.options && event.rrule.options.byweekday) {
        days = convertWeekdayNumbers(event.rrule.options.byweekday);
        console.log(`📅 [DEBUG] RRULE found for ${courseName}:`, {
          byweekday: event.rrule.options.byweekday,
          convertedDays: days
        });
      } else {
        // Fallback to start date day
        days = [getDayFromDate(startDate)];
        console.log(`📅 [DEBUG] No RRULE for ${courseName}, using startDate day:`, days);
      }

      const schedule: InsertSchedule = {
        courseCode: courseCode || 'TBD',
        courseName: courseName,
        days: days as any,
        startTime: formatTime(startDate),
        endTime: formatTime(endDate),
        location: event.location || null
      };

      console.log(`🔍 [DEBUG] Created schedule object for ${courseName}:`, {
        courseCode: schedule.courseCode,
        courseName: schedule.courseName,
        days: schedule.days,
        daysType: typeof schedule.days,
        daysLength: schedule.days?.length
      });

      schedules.push(schedule);
    }
  });

  return schedules;
}

// WebSocket connection management
interface ConnectedUser {
  userId: string;
  websocket: WebSocket;
  connectedAt: Date;
  lastActivity: Date;
}

const connectedUsers = new Map<string, ConnectedUser>();

// Enhanced logging utility
function logWebSocket(level: 'info' | 'warn' | 'error', message: string, data?: any) {
  const timestamp = new Date().toISOString();
  const prefix = `[${timestamp}] [WebSocket ${level.toUpperCase()}]`;
  if (data) {
    console.log(`${prefix} ${message}`, data);
  } else {
    console.log(`${prefix} ${message}`);
  }
}

// Broadcast message to specific user
function sendToUser(userId: string, message: WebSocketMessage) {
  const user = connectedUsers.get(userId);
  if (user && user.websocket.readyState === WebSocket.OPEN) {
    try {
      user.websocket.send(JSON.stringify(message));
      user.lastActivity = new Date();
      logWebSocket('info', `Message sent to user ${userId}`, { type: message.type });
    } catch (error) {
      logWebSocket('error', `Failed to send message to user ${userId}`, error);
      // Remove dead connection
      connectedUsers.delete(userId);
    }
  } else {
    logWebSocket('warn', `User ${userId} not connected or websocket not open`);
  }
}

// Broadcast message to multiple users
function broadcastToUsers(userIds: string[], message: WebSocketMessage) {
  userIds.forEach(userId => sendToUser(userId, message));
}

export async function registerRoutes(app: Express): Promise<Server> {
  // Health check endpoint for HEAD /api requests
  app.head('/api', (req, res) => {
    res.status(200).end();
  });
  
  app.get('/api', (req, res) => {
    res.json({ 
      status: 'ok', 
      message: 'SlotSync API is running',
      timestamp: new Date().toISOString()
    });
  });

  // Authentication routes
  
  // Register new user
  app.post('/api/auth/register', async (req, res) => {
    try {
      const validatedData = registerUserSchema.parse(req.body);
      
      // Register user through storage layer
      const user = await storage.registerUser(validatedData);
      
      // Set session
      req.session.user_id = user.id;
      
      res.json({
        user,
        message: 'Registration successful'
      });
    } catch (error: any) {
      console.error('Registration error:', error);
      
      if (error.message === 'Username already exists') {
        return res.status(409).json({ error: 'Username already exists' });
      }
      
      res.status(400).json({ 
        error: error.message || 'Registration failed'
      });
    }
  });

  // Login user
  app.post('/api/auth/login', async (req, res) => {
    try {
      const validatedData = loginUserSchema.parse(req.body);
      
      // Authenticate user through storage layer
      const user = await storage.authenticateUser(validatedData.username, validatedData.password);
      
      if (!user) {
        return res.status(401).json({ error: 'Invalid username or password' });
      }
      
      // Set session
      req.session.user_id = user.id;
      
      res.json({
        user,
        message: 'Login successful'
      });
    } catch (error: any) {
      console.error('Login error:', error);
      res.status(400).json({ 
        error: error.message || 'Login failed'
      });
    }
  });

  // Logout user
  app.post('/api/auth/logout', async (req, res) => {
    try {
      if (req.session) {
        req.session.destroy((err) => {
          if (err) {
            console.error('Logout error:', err);
            return res.status(500).json({ error: 'Logout failed' });
          }
          
          res.clearCookie('session');
          res.json({ message: 'Logged out successfully' });
        });
      } else {
        res.json({ message: 'No active session' });
      }
    } catch (error: any) {
      console.error('Logout error:', error);
      res.status(500).json({ error: 'Logout failed' });
    }
  });

  // Get current user
  app.get('/api/auth/me', requireAuth, async (req, res) => {
    try {
      const authenticatedUserId = (req as any).authenticatedUserId;
      
      const user = await storage.getUserById(authenticatedUserId);
      
      if (!user) {
        return res.status(404).json({ error: 'User not found' });
      }
      
      res.json({ user });
    } catch (error: any) {
      console.error('Get current user error:', error);
      res.status(500).json({ error: 'Failed to get user information' });
    }
  });

  // SECURITY: Generate WebSocket authentication token endpoint
  app.post('/api/auth/ws-token', requireAuth, async (req, res) => {
    try {
      const authenticatedUserId = (req as any).authenticatedUserId;
      
      // Generate secure token for WebSocket authentication
      const token = generateAuthToken(authenticatedUserId);
      
      logWebSocket('info', 'WebSocket token generated', {
        userId: authenticatedUserId,
        tokenExpiry: '24 hours'
      });
      
      res.json({ 
        token, 
        userId: authenticatedUserId,
        expiresIn: 24 * 60 * 60 * 1000 // 24 hours in milliseconds
      });
    } catch (error: any) {
      logWebSocket('error', 'Failed to generate WebSocket token', error);
      res.status(500).json({ error: 'Failed to generate authentication token' });
    }
  });

  // Schedule CRUD routes
  
  // Get user's schedules
  app.get('/api/schedules/:userId', async (req, res) => {
    try {
      const { userId } = req.params;
      const schedules = await storage.getSchedulesByUserId(userId);
      res.json(schedules);
    } catch (error: any) {
      res.status(500).json({ error: error.message });
    }
  });

  // Create a new schedule
  app.post('/api/schedules/:userId', async (req, res) => {
    try {
      const { userId } = req.params;
      const validatedData = insertScheduleSchema.parse(req.body);
      const schedule = await storage.createSchedule(validatedData, userId);
      res.json(schedule);
    } catch (error: any) {
      res.status(400).json({ error: error.message });
    }
  });

  // Delete a schedule
  app.delete('/api/schedules/:userId/:scheduleId', async (req, res) => {
    try {
      const { userId, scheduleId } = req.params;
      const success = await storage.deleteSchedule(scheduleId, userId);
      if (success) {
        res.json({ success: true });
      } else {
        res.status(404).json({ error: 'Schedule not found' });
      }
    } catch (error: any) {
      res.status(500).json({ error: error.message });
    }
  });

  // Upload and parse ICS file
  app.post('/api/schedules/:userId/upload-ics', upload.single('icsFile'), async (req, res) => {
    try {
      const { userId } = req.params;
      
      if (!req.file) {
        return res.status(400).json({ error: 'No file uploaded' });
      }

      // Parse the ICS file
      const schedules = parseICSFile(req.file.buffer);
      
      if (schedules.length === 0) {
        return res.status(400).json({ error: 'No valid events found in ICS file' });
      }

      // Validate all schedules
      const validatedSchedules = schedules.map(schedule => insertScheduleSchema.parse(schedule));
      
      // Create multiple schedules
      const createdSchedules = await storage.createMultipleSchedules(validatedSchedules, userId);
      
      res.json({ 
        success: true, 
        message: `Successfully imported ${createdSchedules.length} courses`,
        schedules: createdSchedules 
      });
    } catch (error: any) {
      console.error('ICS upload error:', error);
      res.status(400).json({ error: error.message });
    }
  });

  // User management routes
  app.post('/api/users', async (req, res) => {
    try {
      const user = await storage.createUser(req.body);
      res.json(user);
    } catch (error: any) {
      res.status(400).json({ error: error.message });
    }
  });

  // Search users (MUST be before /api/users/:userId to avoid route conflict)
  app.get('/api/users/search', requireAuth, async (req, res) => {
    try {
      const authenticatedUserId = (req as any).authenticatedUserId;
      
      console.log('Search users request:', { query: req.query, authenticatedUserId });
      
      // Validate query parameters with Zod
      const validation = searchUsersSchema.safeParse(req.query);
      if (!validation.success) {
        console.log('Search validation failed:', validation.error.issues);
        return res.status(400).json({ 
          error: 'Invalid search parameters',
          details: validation.error.issues
        });
      }
      
      const { q: query, limit: searchLimit } = validation.data;
      console.log('Search params validated:', { query, limit: searchLimit });
      
      const searchResults = await storage.searchUsers(query, authenticatedUserId, searchLimit);
      console.log('Search results:', searchResults.length, 'users found');
      
      res.json(searchResults);
    } catch (error: any) {
      console.error('Search users error:', error);
      res.status(500).json({ error: error.message });
    }
  });

  app.get('/api/users/:userId', async (req, res) => {
    try {
      const { userId } = req.params;
      const user = await storage.getUser(userId);
      if (user) {
        res.json(user);
      } else {
        res.status(404).json({ error: 'User not found' });
      }
    } catch (error: any) {
      res.status(500).json({ error: error.message });
    }
  });

  app.put('/api/users/:userId', requireAuth, async (req, res) => {
    try {
      const { userId } = req.params;
      const authenticatedUserId = (req as any).authenticatedUserId;
      
      // SECURITY: Users can only update their own profile
      if (userId !== authenticatedUserId) {
        logWebSocket('error', 'Unauthorized profile update attempt', {
          authenticatedUserId,
          requestedUserId: userId
        });
        return res.status(403).json({ error: 'Cannot update other users\' profiles' });
      }
      
      const updateData = req.body;
      
      // SECURITY: Use safe update schema that excludes password and other sensitive fields
      // This prevents password updates through the general profile update endpoint
      const validatedData = updateUserProfileSchema.parse(updateData);
      
      const updatedUser = await storage.updateUser(userId, validatedData);
      
      if (updatedUser) {
        res.json(updatedUser);
      } else {
        res.status(404).json({ error: 'User not found' });
      }
    } catch (error: any) {
      res.status(400).json({ error: error.message });
    }
  });

  // Chat management routes
  
  // Get user's chats - SECURITY FIXED
  app.get('/api/chats/:userId', requireAuth, async (req, res) => {
    try {
      const { userId } = req.params;
      const authenticatedUserId = (req as any).authenticatedUserId;
      
      // SECURITY: Users can only access their own chats
      if (userId !== authenticatedUserId) {
        logWebSocket('error', 'Unauthorized chat access attempt', {
          authenticatedUserId,
          requestedUserId: userId
        });
        return res.status(403).json({ error: 'Cannot access other users\' chats' });
      }
      
      const chats = await storage.getChatsByUserId(authenticatedUserId);
      res.json(chats);
    } catch (error: any) {
      res.status(500).json({ error: error.message });
    }
  });

  // Create or get chat between two users - SECURITY FIXED
  app.post('/api/chats', requireAuth, async (req, res) => {
    try {
      const authenticatedUserId = (req as any).authenticatedUserId;
      
      // Parse and validate chat data
      const chatData = insertChatSchema.parse(req.body);
      
      // SECURITY: Ensure authenticated user is one of the participants
      if (chatData.user1Id !== authenticatedUserId && chatData.user2Id !== authenticatedUserId) {
        logWebSocket('error', 'Unauthorized chat creation attempt', {
          authenticatedUserId,
          requestedUser1Id: chatData.user1Id,
          requestedUser2Id: chatData.user2Id
        });
        return res.status(403).json({ error: 'Can only create chats involving yourself' });
      }
      
      // Check if chat already exists between these users
      const existingChat = await storage.getChatBetweenUsers(chatData.user1Id, chatData.user2Id);
      
      if (existingChat) {
        res.json(existingChat);
      } else {
        const newChat = await storage.createChat(chatData);
        logWebSocket('info', 'New chat created', {
          chatId: newChat.id,
          user1Id: chatData.user1Id,
          user2Id: chatData.user2Id,
          createdBy: authenticatedUserId
        });
        res.json(newChat);
      }
    } catch (error: any) {
      res.status(400).json({ error: error.message });
    }
  });

  // Get messages for a specific chat - SECURITY FIXED
  app.get('/api/chats/:chatId/messages', requireAuth, async (req, res) => {
    try {
      const { chatId } = req.params;
      const authenticatedUserId = (req as any).authenticatedUserId;
      const { limit = '50', offset = '0' } = req.query;
      
      // SECURITY: Verify the authenticated user is authorized to view messages in this chat
      const isAuthorized = await storage.isUserInChat(chatId, authenticatedUserId);
      if (!isAuthorized) {
        logWebSocket('error', 'Unauthorized chat messages access attempt', {
          authenticatedUserId,
          chatId
        });
        return res.status(403).json({ error: 'User not authorized to view messages in this chat' });
      }
      
      const messages = await storage.getMessagesByChatId(
        chatId, 
        parseInt(limit as string), 
        parseInt(offset as string)
      );
      res.json(messages);
    } catch (error: any) {
      res.status(500).json({ error: error.message });
    }
  });

  // Send message via HTTP (alternative to WebSocket) - SECURITY FIXED
  app.post('/api/chats/:chatId/messages', requireAuth, async (req, res) => {
    try {
      const { chatId } = req.params;
      const authenticatedUserId = (req as any).authenticatedUserId;
      
      // SECURITY: COMPLETELY IGNORE req.body.senderId - use authenticated user from session
      const messageData = insertMessageSchema.parse({
        chatId,
        senderId: authenticatedUserId, // Use authenticated userId, NOT from client
        content: req.body.content,
        messageType: req.body.messageType || 'text'
      });
      
      // SECURITY: Verify the AUTHENTICATED user is authorized to send messages in this chat
      const isAuthorized = await storage.isUserInChat(chatId, authenticatedUserId);
      if (!isAuthorized) {
        logWebSocket('error', 'Unauthorized chat message attempt', {
          authenticatedUserId,
          chatId
        });
        return res.status(403).json({ error: 'User not authorized to send messages in this chat' });
      }
      
      const message = await storage.createMessage(messageData);
      
      // Get the message with sender info
      const messagesWithSender = await storage.getMessagesByChatId(chatId, 1, 0);
      const messageWithSender = messagesWithSender.find(m => m.id === message.id);
      
      if (messageWithSender) {
        // Broadcast via WebSocket if users are connected
        const chat = await storage.getChat(chatId);
        if (chat) {
          const otherUserId = chat.user1Id === authenticatedUserId ? chat.user2Id : chat.user1Id;
          broadcastToUsers([authenticatedUserId, otherUserId], {
            type: 'message',
            data: messageWithSender
          });
        }
        
        logWebSocket('info', 'Message sent via HTTP', {
          senderId: authenticatedUserId,
          chatId,
          messageId: message.id
        });
        
        res.json(messageWithSender);
      } else {
        res.json(message);
      }
    } catch (error: any) {
      logWebSocket('error', 'HTTP message send error', error);
      res.status(400).json({ error: error.message });
    }
  });

  // Mark messages as read - SECURITY FIXED
  app.post('/api/messages/:messageId/read', requireAuth, async (req, res) => {
    try {
      const { messageId } = req.params;
      const authenticatedUserId = (req as any).authenticatedUserId;
      
      // SECURITY: IGNORE req.body.userId, use authenticated user instead
      const success = await storage.markMessageAsRead(messageId, authenticatedUserId);
      
      if (success) {
        logWebSocket('info', 'Message marked as read', {
          messageId,
          userId: authenticatedUserId
        });
        res.json({ success: true });
      } else {
        res.status(404).json({ error: 'Message not found or already read' });
      }
    } catch (error: any) {
      res.status(400).json({ error: error.message });
    }
  });

  // Get unread message count for a chat - SECURITY FIXED
  app.get('/api/chats/:chatId/unread/:userId', requireAuth, async (req, res) => {
    try {
      const { chatId, userId } = req.params;
      const authenticatedUserId = (req as any).authenticatedUserId;
      
      // SECURITY: Users can only check unread counts for themselves
      if (userId !== authenticatedUserId) {
        logWebSocket('error', 'Unauthorized unread count access attempt', {
          authenticatedUserId,
          requestedUserId: userId,
          chatId
        });
        return res.status(403).json({ error: 'Cannot check unread counts for other users' });
      }
      
      // SECURITY: Verify user is authorized in this chat
      const isAuthorized = await storage.isUserInChat(chatId, authenticatedUserId);
      if (!isAuthorized) {
        return res.status(403).json({ error: 'User not authorized to access this chat' });
      }
      
      const count = await storage.getUnreadMessagesCount(chatId, authenticatedUserId);
      res.json({ count });
    } catch (error: any) {
      res.status(500).json({ error: error.message });
    }
  });

<<<<<<< HEAD
=======
  // Status and recommendation endpoints
  
  // Get current user status information
  app.get('/api/status', requireAuth, async (req, res) => {
    try {
      const authenticatedUserId = (req as any).authenticatedUserId;
      
      console.log(`GET /api/status called for user: ${authenticatedUserId}`);
      
      // Get user's friends
      const friends = await storage.getFriendsByUserId(authenticatedUserId);
      console.log('Raw friends data:', friends.map(f => ({ 
        id: f.id, 
        userId: f.userId, 
        friendId: f.friendId, 
        status: f.status 
      })));
      
      // Filter to confirmed friends only
      const confirmedFriends = friends.filter(f => f.status === 'confirmed');
      console.log('Confirmed friends count:', confirmedFriends.length);
      
      // Map to friend IDs, filtering out undefined values
      const friendIds = confirmedFriends
        .map(f => f.userId === authenticatedUserId ? f.friendId : f.userId)
        .filter(Boolean);
      
      // Deduplicate friend IDs
      const userIds = [...new Set(friendIds)];
      
      console.log(`Status endpoint: user ${authenticatedUserId} -> confirmed friends: ${confirmedFriends.length}, friendIds:`, userIds);
      
      // Get current time info
      const now = new Date();
      const currentDay = now.toLocaleDateString('en-US', { weekday: 'long' }).toLowerCase();
      const currentTime = now.toTimeString().slice(0, 5);
      
      const in_class = [];
      const free = [];
      
      // Process each user (self + friends)
      for (const userId of userIds) {
        try {
          const user = await storage.getUser(userId);
          if (!user) continue;
          
          const userStatus = await storage.getUserStatus(userId);
          const schedules = await storage.getSchedulesByUserId(userId);
          
          // Check if user is currently in class
          let currentClass = null;
          let nextClass = null;
          
          // Find current class
          for (const schedule of schedules) {
            if (schedule.days.includes(currentDay) && 
                schedule.startTime <= currentTime && 
                schedule.endTime >= currentTime) {
              currentClass = `${schedule.courseCode}: ${schedule.courseName}`;
              break;
            }
          }
          
          // Find next class today
          const todaySchedules = schedules.filter(s => s.days.includes(currentDay));
          const futureSchedules = todaySchedules.filter(s => s.startTime > currentTime);
          if (futureSchedules.length > 0) {
            const nextSchedule = futureSchedules.sort((a, b) => a.startTime.localeCompare(b.startTime))[0];
            nextClass = `${nextSchedule.courseCode} @ ${nextSchedule.startTime}`;
          }
          
          // Create status board user object
          const statusUser = {
            id: user.id,
            username: user.username,
            fullName: user.fullName,
            major: user.major,
            avatar: user.avatar,
            manual_status: userStatus?.status || 'free',
            current_class: currentClass,
            next_class: nextClass,
            custom_message: userStatus?.message || null
          };
          
          // Categorize based on whether user is currently in class or not
          // User is "in class" if:
          // 1. They have a current class from their schedule, OR
          // 2. Their manual status is 'studying' (indicating they're in class/studying)
          const userManualStatus = userStatus?.status || 'free';
          const isInClass = currentClass !== null || userManualStatus === 'studying';
          
          if (isInClass) {
            in_class.push(statusUser);
          } else {
            free.push(statusUser);
          }
        } catch (userError) {
          console.error(`Error processing user ${userId}:`, userError);
          // Continue with other users even if one fails
        }
      }
      
      const statusData = {
        now: now.toISOString(),
        in_class,
        free
      };
      
      res.json(statusData);
    } catch (error: any) {
      console.error('Get status error:', error);
      res.status(500).json({ error: error.message });
    }
  });

  // Get study partner recommendations
  app.get('/api/recommendations/:userId', requireAuth, async (req, res) => {
    try {
      const { userId } = req.params;
      const authenticatedUserId = (req as any).authenticatedUserId;
      
      // SECURITY: Users can only get their own recommendations
      if (userId !== authenticatedUserId) {
        return res.status(403).json({ error: 'Cannot access other users\' recommendations' });
      }
      
      // Get smart recommendations using the new algorithm
      const recommendations = await storage.getStudyPartnerRecommendations(userId, 10);
      
      console.log(`Generated ${recommendations.length} recommendations for user ${userId}`);
      
      res.json(recommendations);
    } catch (error: any) {
      console.error('Get recommendations error:', error);
      res.status(500).json({ error: error.message });
    }
  });

  // Friends API Endpoints
  
  // Add friend
  app.post('/api/friends', requireAuth, async (req, res) => {
    try {
      const authenticatedUserId = (req as any).authenticatedUserId;
      
      // Validate request body with Zod
      const validation = addFriendSchema.safeParse(req.body);
      if (!validation.success) {
        return res.status(400).json({ 
          error: 'Invalid friend data',
          details: validation.error.issues
        });
      }
      
      const { friendId } = validation.data;
      
      if (friendId === authenticatedUserId) {
        return res.status(400).json({ error: 'Cannot add yourself as a friend' });
      }
      
      const newFriendship = await storage.addFriend(authenticatedUserId, friendId);
      
      res.json({
        message: 'Friend added successfully',
        friendship: newFriendship
      });
    } catch (error: any) {
      console.error('Add friend error:', error);
      if (error.message === 'Friendship already exists') {
        return res.status(409).json({ error: error.message });
      }
      res.status(500).json({ error: error.message });
    }
  });

  // Get user's friends
  app.get('/api/friends/:userId', requireAuth, async (req, res) => {
    try {
      const { userId } = req.params;
      const authenticatedUserId = (req as any).authenticatedUserId;
      
      // SECURITY: Users can only get their own friends list
      if (userId !== authenticatedUserId) {
        return res.status(403).json({ error: 'Cannot access other users\' friends list' });
      }
      
      const friends = await storage.getFriends(userId);
      
      res.json(friends);
    } catch (error: any) {
      console.error('Get friends error:', error);
      res.status(500).json({ error: error.message });
    }
  });

  // Remove friend
  app.delete('/api/friends/:friendId', requireAuth, async (req, res) => {
    try {
      const { friendId } = req.params;
      const authenticatedUserId = (req as any).authenticatedUserId;
      
      if (!friendId) {
        return res.status(400).json({ error: 'Friend ID is required' });
      }
      
      if (friendId === authenticatedUserId) {
        return res.status(400).json({ error: 'Cannot remove yourself as a friend' });
      }
      
      const success = await storage.removeFriend(authenticatedUserId, friendId);
      
      if (!success) {
        return res.status(404).json({ error: 'Friendship not found' });
      }
      
      res.json({
        message: 'Friend removed successfully'
      });
    } catch (error: any) {
      console.error('Remove friend error:', error);
      res.status(500).json({ error: error.message });
    }
  });

  // Get pending friend requests
  app.get('/api/friends/requests', requireAuth, async (req, res) => {
    try {
      const authenticatedUserId = (req as any).authenticatedUserId;
      
      const pendingRequests = await storage.getPendingFriendRequests(authenticatedUserId);
      
      res.json(pendingRequests);
    } catch (error: any) {
      console.error('Get pending friend requests error:', error);
      res.status(500).json({ error: error.message });
    }
  });

  // Accept friend request
  app.put('/api/friends/requests/:requestId/accept', requireAuth, async (req, res) => {
    try {
      const { requestId } = req.params;
      const authenticatedUserId = (req as any).authenticatedUserId;
      
      if (!requestId) {
        return res.status(400).json({ error: 'Request ID is required' });
      }
      
      const success = await storage.acceptFriendRequest(requestId, authenticatedUserId);
      
      if (!success) {
        return res.status(404).json({ error: 'Friend request not found or already processed' });
      }
      
      res.json({
        message: 'Friend request accepted successfully'
      });
    } catch (error: any) {
      console.error('Accept friend request error:', error);
      res.status(500).json({ error: error.message });
    }
  });

  // Reject friend request
  app.put('/api/friends/requests/:requestId/reject', requireAuth, async (req, res) => {
    try {
      const { requestId } = req.params;
      const authenticatedUserId = (req as any).authenticatedUserId;
      
      if (!requestId) {
        return res.status(400).json({ error: 'Request ID is required' });
      }
      
      const success = await storage.rejectFriendRequest(requestId, authenticatedUserId);
      
      if (!success) {
        return res.status(404).json({ error: 'Friend request not found' });
      }
      
      res.json({
        message: 'Friend request rejected successfully'
      });
    } catch (error: any) {
      console.error('Reject friend request error:', error);
      res.status(500).json({ error: error.message });
    }
  });

  // Update user manual status
  app.put('/api/status/:userId', requireAuth, async (req, res) => {
    try {
      const { userId } = req.params;
      const authenticatedUserId = (req as any).authenticatedUserId;
      
      // SECURITY: Users can only update their own status
      if (userId !== authenticatedUserId) {
        return res.status(403).json({ error: 'Cannot update other users\' status' });
      }
      
      const { status, message } = req.body;
      
      // Validate status against allowed values
      const validStatuses = ["studying", "free", "in_class", "busy", "tired", "social"];
      if (!validStatuses.includes(status)) {
        return res.status(400).json({ error: 'Invalid status value' });
      }
      
      // Store status update in database
      await storage.updateUserStatus(userId, status, message);
      
      console.log('Status updated for user', userId, ':', status, message ? `with message: "${message}"` : '');
      
      res.json({ 
        success: true, 
        status, 
        message: message || null,
        updated_at: new Date().toISOString()
      });
    } catch (error: any) {
      console.error('Update status error:', error);
      res.status(400).json({ error: error.message });
    }
  });

  // Test data insertion endpoint (for development/testing)
  // SECURITY: Protected with authentication and environment checks
  app.post('/api/test-data/insert', requireAuth, async (req, res) => {
    try {
      // SECURITY: Disable in production environment
      if (process.env.NODE_ENV === 'production') {
        logWebSocket('warn', 'Test data insert endpoint blocked in production', {
          userId: (req as any).authenticatedUserId,
          ip: req.ip
        });
        return res.status(403).json({ 
          error: 'Test data endpoints are disabled in production' 
        });
      }
      
      const authenticatedUserId = (req as any).authenticatedUserId;
      
      // Import the test data insertion function
      const { insertTestData } = await import('./test-data');
      
      await insertTestData();
      
      logWebSocket('info', 'Test data inserted successfully', {
        userId: authenticatedUserId,
        action: 'insert_test_data'
      });
      
      res.json({
        success: true,
        message: 'Test data inserted successfully'
      });
    } catch (error: any) {
      console.error('Test data insertion error:', error);
      res.status(500).json({ 
        error: error.message,
        message: 'Failed to insert test data'
      });
    }
  });

  // Clear test data endpoint (for cleanup)
  // SECURITY: Protected with authentication and environment checks
  app.delete('/api/test-data/clear', requireAuth, async (req, res) => {
    try {
      // SECURITY: Disable in production environment
      if (process.env.NODE_ENV === 'production') {
        logWebSocket('warn', 'Test data clear endpoint blocked in production', {
          userId: (req as any).authenticatedUserId,
          ip: req.ip
        });
        return res.status(403).json({ 
          error: 'Test data endpoints are disabled in production' 
        });
      }
      
      const authenticatedUserId = (req as any).authenticatedUserId;
      
      const { clearTestData } = await import('./test-data');
      
      await clearTestData();
      
      logWebSocket('info', 'Test data cleared successfully', {
        userId: authenticatedUserId,
        action: 'clear_test_data'
      });
      
      res.json({
        success: true,
        message: 'Test data cleared successfully'
      });
    } catch (error: any) {
      console.error('Test data clearing error:', error);
      res.status(500).json({ 
        error: error.message,
        message: 'Failed to clear test data'
      });
    }
  });

>>>>>>> 9a8de40e
  const httpServer = createServer(app);

  // Setup WebSocket server on /ws path
  const wss = new WebSocketServer({ 
    server: httpServer, 
    path: '/ws'
  });

  wss.on('connection', (ws, request) => {
    const connectionId = Math.random().toString(36).substring(7);
    logWebSocket('info', `New WebSocket connection established`, { connectionId, origin: request.headers.origin });
    
    let userId: string | null = null;
    let isAuthenticated = false;

    ws.on('message', async (data) => {
      let message: WebSocketMessage | undefined;
      try {
        message = JSON.parse(data.toString()) as WebSocketMessage;
        
        if (!message || !message.type) {
          logWebSocket('error', 'Invalid message format - missing type', { message });
          return;
        }
        
        switch (message.type) {
          case 'auth':
            // SECURITY CRITICAL: FIXED WebSocket Authentication Vulnerability
            // NO LONGER trust client-provided userId - validate session/token instead
            
            let authenticatedUserId: string | null = null;
            
            // Method 1: Try session-based authentication from cookies
            authenticatedUserId = validateWebSocketSession(request);
            
            // Method 2: If no session, try token-based authentication
            if (!authenticatedUserId && message.data?.token) {
              authenticatedUserId = validateAuthToken(message.data.token);
              if (authenticatedUserId) {
                logWebSocket('info', 'WebSocket authenticated via token', {
                  userId: authenticatedUserId,
                  connectionId
                });
              }
            }
            
            // Method 3: For development/demo - validate against session store
            // This is a fallback that still requires the user to exist and have valid session
            if (!authenticatedUserId && message.data?.userId) {
              const requestedUserId = message.data.userId;
              
              // SECURITY: Still check if user exists, but this is not sufficient alone
              const userExists = await storage.getUser(requestedUserId);
              
              if (!userExists) {
                logWebSocket('error', `WebSocket authentication failed - user does not exist`, {
                  requestedUserId,
                  connectionId
                });
                ws.send(JSON.stringify({
                  type: 'error',
                  data: { message: 'Authentication failed - user not found' }
                }));
                ws.close(4001, 'Authentication failed');
                return;
              }
              
              // TEMPORARY: For demo purposes, we'll allow this but log it as a security warning
              logWebSocket('warn', 'WebSocket using fallback authentication - SECURITY RISK IN PRODUCTION', {
                requestedUserId,
                connectionId,
                warningMessage: 'This should be replaced with proper session/token validation'
              });
              
              authenticatedUserId = requestedUserId;
            }
            
            // Final validation - must have authenticated userId
            if (!authenticatedUserId) {
              logWebSocket('error', 'WebSocket authentication failed - no valid session or token', {
                connectionId,
                hasSessionCookies: !!request.headers.cookie,
                hasToken: !!message.data?.token,
                hasUserId: !!message.data?.userId
              });
              ws.send(JSON.stringify({
                type: 'error',
                data: { message: 'Authentication required - please log in with valid session or token' }
              }));
              ws.close(4001, 'Authentication required');
              return;
            }
            
            // Verify the authenticated user actually exists
            const userExists = await storage.getUser(authenticatedUserId);
            if (!userExists) {
              logWebSocket('error', `WebSocket authenticated user does not exist in database`, {
                authenticatedUserId,
                connectionId
              });
              ws.send(JSON.stringify({
                type: 'error',
                data: { message: 'Authentication failed - user not found' }
              }));
              ws.close(4001, 'Authentication failed');
              return;
            }
            
            // SUCCESS: Set the authenticated user ID (NOT from client, from validation)
            userId = authenticatedUserId;
            isAuthenticated = true;
            
            // Remove any existing connection for this user
            const existingConnection = connectedUsers.get(userId);
            if (existingConnection && existingConnection.websocket !== ws) {
              logWebSocket('info', `Replacing existing connection for user ${userId}`);
              try {
                existingConnection.websocket.close(1000, 'New connection established');
              } catch (error) {
                logWebSocket('warn', `Failed to close existing connection for user ${userId}`, error);
              }
            }
            
            const now = new Date();
            connectedUsers.set(userId, { 
              userId, 
              websocket: ws, 
              connectedAt: now,
              lastActivity: now
            });
            
            logWebSocket('info', `User ${userId} successfully authenticated via WebSocket`, {
              totalConnections: connectedUsers.size,
              username: userExists.username
            });
            
            // Notify user they're online
            sendToUser(userId, {
              type: 'user_online',
              data: { status: 'connected', userId: userId }
            });
            break;

          case 'message':
            if (!userId || !isAuthenticated) {
              logWebSocket('warn', 'Unauthenticated message attempt');
              ws.send(JSON.stringify({ 
                type: 'error', 
                data: { message: 'User not authenticated' } 
              }));
              return;
            }

            // Validate and create message
            const messageData = insertMessageSchema.parse(message.data);
            
            // SECURITY: Verify the authenticated user matches the senderId
            if (messageData.senderId !== userId) {
              logWebSocket('error', `Sender ID mismatch`, {
                authenticatedUserId: userId,
                claimedSenderId: messageData.senderId,
                chatId: messageData.chatId
              });
              ws.send(JSON.stringify({ 
                type: 'error', 
                data: { message: 'Sender ID mismatch - authentication required' } 
              }));
              return;
            }
            
            // SECURITY: Verify the user is authorized to send messages in this chat
            const isAuthorized = await storage.isUserInChat(messageData.chatId, userId);
            if (!isAuthorized) {
              logWebSocket('error', `Unauthorized chat access attempt`, {
                userId,
                chatId: messageData.chatId
              });
              ws.send(JSON.stringify({ 
                type: 'error', 
                data: { message: 'User not authorized to send messages in this chat' } 
              }));
              return;
            }
            
            const createdMessage = await storage.createMessage(messageData);
            
            // Get chat to find the other user
            const chat = await storage.getChat(messageData.chatId);
            if (chat) {
              const otherUserId = chat.user1Id === userId ? chat.user2Id : chat.user1Id;
              
              // Get sender info for the message
              const sender = await storage.getUser(userId);
              
              // Send message to both users
              const messageWithSender = {
                ...createdMessage,
                sender: {
                  id: userId,
                  username: sender?.username || 'Unknown User',
                  avatar: sender?.avatar || null
                }
              };

              logWebSocket('info', `Broadcasting message to users`, {
                senderId: userId,
                recipientId: otherUserId,
                chatId: messageData.chatId,
                messageId: createdMessage.id
              });
              
              broadcastToUsers([userId, otherUserId], {
                type: 'message',
                data: messageWithSender
              });
            } else {
              logWebSocket('error', `Chat not found for message broadcast`, {
                chatId: messageData.chatId
              });
            }
            break;

          case 'typing':
            if (userId && message.data.chatId) {
              // SECURITY: Verify the user is authorized to send typing indicators in this chat
              const isAuthorized = await storage.isUserInChat(message.data.chatId, userId);
              if (!isAuthorized) {
                ws.send(JSON.stringify({ 
                  type: 'error', 
                  data: { message: 'User not authorized to send typing indicators in this chat' } 
                }));
                return;
              }
              
              const chat = await storage.getChat(message.data.chatId);
              if (chat) {
                const otherUserId = chat.user1Id === userId ? chat.user2Id : chat.user1Id;
                sendToUser(otherUserId, {
                  type: 'typing',
                  data: { userId, isTyping: message.data.isTyping }
                });
              }
            }
            break;

          case 'read_receipt':
            if (userId && message.data.messageId && message.data.chatId) {
              // SECURITY: Verify the user is authorized to mark messages as read in this chat
              const isAuthorized = await storage.isUserInChat(message.data.chatId, userId);
              if (!isAuthorized) {
                ws.send(JSON.stringify({ 
                  type: 'error', 
                  data: { message: 'User not authorized to mark messages as read in this chat' } 
                }));
                return;
              }
              
              await storage.markMessageAsRead(message.data.messageId, userId);
              
              // Get message to find sender
              const messages = await storage.getMessagesByChatId(message.data.chatId, 1);
              if (messages.length > 0) {
                const messageToMark = messages.find(m => m.id === message?.data?.messageId);
                if (messageToMark) {
                  sendToUser(messageToMark.senderId, {
                    type: 'read_receipt',
                    data: { messageId: message?.data?.messageId, readBy: userId }
                  });
                }
              }
            }
            break;

          default:
            console.log('Unknown message type:', message?.type || 'undefined');
        }
      } catch (error: any) {
        logWebSocket('error', `WebSocket message processing error for user ${userId || 'anonymous'}`, {
          error: error.message,
          messageType: message?.type,
          stack: error.stack
        });
        
        try {
          ws.send(JSON.stringify({ 
            type: 'error', 
            data: { message: 'Invalid message format or processing error' } 
          }));
        } catch (sendError) {
          logWebSocket('error', `Failed to send error message to user ${userId || 'anonymous'}`, sendError);
        }
      }
    });

    ws.on('close', (code, reason) => {
      if (userId) {
        const connection = connectedUsers.get(userId);
        const sessionDuration = connection ? Date.now() - connection.connectedAt.getTime() : 0;
        
        connectedUsers.delete(userId);
        
        logWebSocket('info', `User ${userId} disconnected from WebSocket`, {
          code,
          reason: reason.toString(),
          sessionDuration: `${Math.round(sessionDuration / 1000)}s`,
          totalConnections: connectedUsers.size
        });
        
        // Notify other users that this user went offline (optional - can be optimized)
        // Only notify users in active chats to reduce noise
        connectedUsers.forEach((connectedUser, connectedUserId) => {
          if (connectedUserId !== userId) {
            sendToUser(connectedUserId, {
              type: 'user_offline',
              data: { userId }
            });
          }
        });
      } else {
        logWebSocket('info', `Anonymous connection closed`, { code, reason: reason.toString() });
      }
    });

    ws.on('error', (error) => {
      logWebSocket('error', `WebSocket error for user ${userId || 'anonymous'}`, {
        error: error.message,
        stack: error.stack
      });
      
      // Clean up connection on error
      if (userId) {
        connectedUsers.delete(userId);
      }
    });
    
    // Handle connection ping/pong for keep-alive
    ws.on('pong', () => {
      if (userId) {
        const connection = connectedUsers.get(userId);
        if (connection) {
          connection.lastActivity = new Date();
        }
      }
    });
  });

  return httpServer;
}<|MERGE_RESOLUTION|>--- conflicted
+++ resolved
@@ -801,8 +801,6 @@
     }
   });
 
-<<<<<<< HEAD
-=======
   // Status and recommendation endpoints
   
   // Get current user status information
@@ -810,30 +808,14 @@
     try {
       const authenticatedUserId = (req as any).authenticatedUserId;
       
-      console.log(`GET /api/status called for user: ${authenticatedUserId}`);
-      
       // Get user's friends
       const friends = await storage.getFriendsByUserId(authenticatedUserId);
-      console.log('Raw friends data:', friends.map(f => ({ 
-        id: f.id, 
-        userId: f.userId, 
-        friendId: f.friendId, 
-        status: f.status 
-      })));
-      
-      // Filter to confirmed friends only
-      const confirmedFriends = friends.filter(f => f.status === 'confirmed');
-      console.log('Confirmed friends count:', confirmedFriends.length);
-      
-      // Map to friend IDs, filtering out undefined values
-      const friendIds = confirmedFriends
-        .map(f => f.userId === authenticatedUserId ? f.friendId : f.userId)
-        .filter(Boolean);
-      
-      // Deduplicate friend IDs
-      const userIds = [...new Set(friendIds)];
-      
-      console.log(`Status endpoint: user ${authenticatedUserId} -> confirmed friends: ${confirmedFriends.length}, friendIds:`, userIds);
+      const friendIds = friends.map(friendship => 
+        friendship.userId1 === authenticatedUserId ? friendship.userId2 : friendship.userId1
+      );
+      
+      // Include only friends, not the authenticated user themselves
+      const userIds = friendIds;
       
       // Get current time info
       const now = new Date();
@@ -887,14 +869,9 @@
             custom_message: userStatus?.message || null
           };
           
-          // Categorize based on whether user is currently in class or not
-          // User is "in class" if:
-          // 1. They have a current class from their schedule, OR
-          // 2. Their manual status is 'studying' (indicating they're in class/studying)
+          // Categorize based on manual status: "in_class" status -> in_class, all others -> free/available
           const userManualStatus = userStatus?.status || 'free';
-          const isInClass = currentClass !== null || userManualStatus === 'studying';
-          
-          if (isInClass) {
+          if (userManualStatus === 'in_class') {
             in_class.push(statusUser);
           } else {
             free.push(statusUser);
@@ -1206,7 +1183,6 @@
     }
   });
 
->>>>>>> 9a8de40e
   const httpServer = createServer(app);
 
   // Setup WebSocket server on /ws path
